--- conflicted
+++ resolved
@@ -52,7 +52,6 @@
 num-complex = { version = "0.4", default-features = false }
 rand = { version = "0.8", default-features = false }
 rand_core = { version = "0.6", default-features = false }
-<<<<<<< HEAD
 #rand-utils = { version = "0.10", package = "winter-rand-utils", optional = true }
 serde = { version = "1.0", default-features = false, optional = true, features = ["derive"] }
 sha3 = { version = "0.10", default-features = false }
@@ -68,15 +67,6 @@
 rand-utils = {git = 'https://github.com/Al-Kindi-0/winterfell', package = "winter-rand-utils" , branch = 'al-zk', optional = true }
 winterfell = {git = 'https://github.com/Al-Kindi-0/winterfell/', branch = 'al-zk' }
 rand_chacha = { version = "0.3", default-features = false }
-=======
-rand-utils = { version = "0.11", package = "winter-rand-utils", optional = true }
-serde = { version = "1.0", default-features = false, optional = true, features = ["derive"] }
-sha3 = { version = "0.10", default-features = false }
-thiserror = { version = "2.0", default-features = false }
-winter-crypto = { version = "0.11", default-features = false }
-winter-math = { version = "0.11", default-features = false }
-winter-utils = { version = "0.11", default-features = false }
->>>>>>> c64f43b2
 
 [dev-dependencies]
 assert_matches = { version = "1.5", default-features = false }
@@ -85,12 +75,8 @@
 hex = { version = "0.4", default-features = false, features = ["alloc"] }
 proptest = "1.5"
 rand_chacha = { version = "0.3", default-features = false }
-<<<<<<< HEAD
 #rand-utils = { version = "0.10", package = "winter-rand-utils" }
 rand-utils = {git = 'https://github.com/Al-Kindi-0/winterfell', package = "winter-rand-utils" , branch = 'al-zk' }
-=======
-rand-utils = { version = "0.11", package = "winter-rand-utils" }
->>>>>>> c64f43b2
 seq-macro = { version = "0.3" }
 
 [build-dependencies]
