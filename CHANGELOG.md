--- conflicted
+++ resolved
@@ -1,5 +1,3 @@
-<<<<<<< HEAD
-=======
 ## 0.11.0 (TBD)
 
 - [BREAKING]: renamed `Mmr::open()` into `Mmr::open_at()` and `Mmr::peaks()` into `Mmr::peaks_at()` (#234).
@@ -13,7 +11,6 @@
 - [BREAKING] Migrated to Winterfell v0.9 (#315).
 - Fixed encoding of Falcon secret key (#319).
 
->>>>>>> 91338460
 ## 0.9.3 (2024-04-24)
 
 - Added `RpxRandomCoin` struct (#307).
