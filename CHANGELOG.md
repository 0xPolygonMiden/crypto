--- conflicted
+++ resolved
@@ -4,13 +4,9 @@
 - Added `Mmr::open()` and `Mmr::peaks()` which rely on `Mmr::open_at()` and `Mmr::peaks()` respectively (#234).
 - Standardised CI and Makefile across Miden repos (#323).
 - Added `Smt::compute_mutations()` and `Smt::apply_mutations()` for validation-checked insertions (#327).
-<<<<<<< HEAD
 - Changed padding rule for RPO/RPX hash functions (#318).
-=======
-- [BREAKING] Changed return value of the `Mmr::verify()` and `MerklePath::verify()` from `bool` to
-  `Result<>` (#).
+- [BREAKING] Changed return value of the `Mmr::verify()` and `MerklePath::verify()` from `bool` to `Result<>` (#335).
 - Added `is_empty()` functions to the `SimpleSmt` and `Smt` structures. Added `EMPTY_ROOT` constant to the `SparseMerkleTree` trait (#337).
->>>>>>> 940cc046
 
 ## 0.10.1 (2024-09-13)
 
