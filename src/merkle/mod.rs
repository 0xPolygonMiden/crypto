//! Data structures related to Merkle trees based on RPO256 hash function.

use super::{
    hash::rpo::{Rpo256, RpoDigest},
    Felt, Word, EMPTY_WORD, ZERO,
};

// REEXPORTS
// ================================================================================================

mod empty_roots;
pub use empty_roots::EmptySubtreeRoots;

mod index;
pub use index::NodeIndex;

mod merkle_tree;
pub use merkle_tree::{path_to_text, tree_to_text, MerkleTree};

mod path;
pub use path::{MerklePath, RootPath, ValuePath};

mod smt;
#[cfg(feature = "internal")]
pub use smt::build_subtree_for_bench;
#[cfg(feature = "internal")]
pub use smt::SubtreeLeaf;
pub use smt::{
<<<<<<< HEAD
    LeafIndex, MutationSet, SimpleSmt, Smt, SmtLeaf, SmtLeafError, SmtProof, SmtProofError,
    SMT_DEPTH, SMT_MAX_DEPTH, SMT_MIN_DEPTH,
=======
    InnerNode, LeafIndex, MutationSet, NodeMutation, SimpleSmt, Smt, SmtLeaf, SmtLeafError,
    SmtProof, SmtProofError, SubtreeLeaf, SMT_DEPTH, SMT_MAX_DEPTH, SMT_MIN_DEPTH,
>>>>>>> d569c716
};

mod mmr;
pub use mmr::{InOrderIndex, Mmr, MmrDelta, MmrError, MmrPeaks, MmrProof, PartialMmr};

mod store;
pub use store::{DefaultMerkleStore, MerkleStore, RecordingMerkleStore, StoreNode};

mod node;
pub use node::InnerNodeInfo;

mod partial_mt;
pub use partial_mt::PartialMerkleTree;

mod error;
pub use error::MerkleError;

// HELPER FUNCTIONS
// ================================================================================================

#[cfg(test)]
const fn int_to_node(value: u64) -> RpoDigest {
    RpoDigest::new([Felt::new(value), ZERO, ZERO, ZERO])
}

#[cfg(test)]
const fn int_to_leaf(value: u64) -> Word {
    [Felt::new(value), ZERO, ZERO, ZERO]
}

#[cfg(test)]
fn digests_to_words(digests: &[RpoDigest]) -> alloc::vec::Vec<Word> {
    digests.iter().map(|d| d.into()).collect()
}<|MERGE_RESOLUTION|>--- conflicted
+++ resolved
@@ -26,13 +26,8 @@
 #[cfg(feature = "internal")]
 pub use smt::SubtreeLeaf;
 pub use smt::{
-<<<<<<< HEAD
-    LeafIndex, MutationSet, SimpleSmt, Smt, SmtLeaf, SmtLeafError, SmtProof, SmtProofError,
-    SMT_DEPTH, SMT_MAX_DEPTH, SMT_MIN_DEPTH,
-=======
     InnerNode, LeafIndex, MutationSet, NodeMutation, SimpleSmt, Smt, SmtLeaf, SmtLeafError,
-    SmtProof, SmtProofError, SubtreeLeaf, SMT_DEPTH, SMT_MAX_DEPTH, SMT_MIN_DEPTH,
->>>>>>> d569c716
+    SmtProof, SmtProofError, SMT_DEPTH, SMT_MAX_DEPTH, SMT_MIN_DEPTH,
 };
 
 mod mmr;
