--- conflicted
+++ resolved
@@ -1,11 +1,7 @@
-<<<<<<< HEAD
-use super::{empty_merkle_subtrees, BTreeMap, MerkleError, Rpo256, RpoDigest, Vec, Word};
-=======
 use super::{
     BTreeMap, BTreeSet, EmptySubtreeRoots, InnerNodeInfo, MerkleError, MerklePath, NodeIndex,
     Rpo256, RpoDigest, Vec, Word,
 };
->>>>>>> 08aec444
 
 #[cfg(test)]
 mod tests;
@@ -210,21 +206,6 @@
     // STATE MUTATORS
     // --------------------------------------------------------------------------------------------
 
-<<<<<<< HEAD
-impl Store {
-    fn new(depth: u32) -> (Self, Word) {
-        let branches = BTreeMap::new();
-        let leaves = BTreeMap::new();
-        let empty_hashes = empty_merkle_subtrees::<RpoDigest>(depth as u8);
-
-        let root = empty_hashes[0].into();
-        let store = Self {
-            branches,
-            leaves,
-            empty_hashes,
-            depth,
-        };
-=======
     /// Updates value of the leaf at the specified index returning the old leaf value.
     ///
     /// This also recomputes all hashes between the leaf and the root, updating the root itself.
@@ -233,7 +214,6 @@
     /// Returns an error if the index is greater than the maximum tree capacity, that is 2^{depth}.
     pub fn update_leaf(&mut self, index: u64, value: Word) -> Result<Word, MerkleError> {
         let old_value = self.insert_leaf_node(index, value).unwrap_or(Self::EMPTY_VALUE);
->>>>>>> 08aec444
 
         // if the old value and new value are the same, there is nothing to update
         if value == old_value {
