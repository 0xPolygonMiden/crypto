use super::{
    BTreeMap, BTreeSet, EmptySubtreeRoots, InnerNodeInfo, MerkleError, MerklePath, MerkleTreeDelta,
    NodeIndex, Rpo256, RpoDigest, StoreNode, TryApplyDiff, Vec, Word,
};

#[cfg(test)]
mod tests;

// SPARSE MERKLE TREE
// ================================================================================================

/// A sparse Merkle tree with 64-bit keys and 4-element leaf values, without compaction.
///
/// The root of the tree is recomputed on each new leaf update.
#[derive(Debug, Clone, PartialEq, Eq)]
#[cfg_attr(feature = "serde", derive(serde::Deserialize, serde::Serialize))]
pub struct SimpleSmt {
    depth: u8,
    root: RpoDigest,
    leaves: BTreeMap<u64, Word>,
    branches: BTreeMap<NodeIndex, BranchNode>,
}

impl SimpleSmt {
    // CONSTANTS
    // --------------------------------------------------------------------------------------------

    /// Minimum supported depth.
    pub const MIN_DEPTH: u8 = 1;

    /// Maximum supported depth.
    pub const MAX_DEPTH: u8 = 64;

    /// Value of an empty leaf.
    pub const EMPTY_VALUE: Word = super::EMPTY_WORD;

    // CONSTRUCTORS
    // --------------------------------------------------------------------------------------------

    /// Returns a new [SimpleSmt] instantiated with the specified depth.
    ///
    /// All leaves in the returned tree are set to [ZERO; 4].
    ///
    /// # Errors
    /// Returns an error if the depth is 0 or is greater than 64.
    pub fn new(depth: u8) -> Result<Self, MerkleError> {
        // validate the range of the depth.
        if depth < Self::MIN_DEPTH {
            return Err(MerkleError::DepthTooSmall(depth));
        } else if Self::MAX_DEPTH < depth {
            return Err(MerkleError::DepthTooBig(depth as u64));
        }

        let root = *EmptySubtreeRoots::entry(depth, 0);

        Ok(Self {
            root,
            depth,
            leaves: BTreeMap::new(),
            branches: BTreeMap::new(),
        })
    }

    /// Returns a new [SimpleSmt] instantiated with the specified depth and with leaves
    /// set as specified by the provided entries.
    ///
    /// All leaves omitted from the entries list are set to [ZERO; 4].
    ///
    /// # Errors
    /// Returns an error if:
    /// - If the depth is 0 or is greater than 64.
    /// - The number of entries exceeds the maximum tree capacity, that is 2^{depth}.
    /// - The provided entries contain multiple values for the same key.
    pub fn with_leaves(
        depth: u8,
        entries: impl IntoIterator<Item = (u64, Word)>,
    ) -> Result<Self, MerkleError> {
        // create an empty tree
        let mut tree = Self::new(depth)?;

        // compute the max number of entries. We use an upper bound of depth 63 because we consider
        // passing in a vector of size 2^64 infeasible.
        let max_num_entries = 2usize.pow(tree.depth.min(63).into());

<<<<<<< HEAD
        // append leaves to the tree returning an error if a duplicate entry for the same key
        // is found
        let mut empty_entries = BTreeSet::new();
        for (idx, (key, value)) in entries.into_iter().enumerate() {
            if idx >= max_num_entries {
                return Err(MerkleError::InvalidNumEntries(max_num_entries));
            }

            let old_value = tree.update_leaf(key, value)?;

            if old_value != Self::EMPTY_VALUE || empty_entries.contains(&key) {
                return Err(MerkleError::DuplicateValuesForIndex(key));
            }
            // if we've processed an empty entry, add the key to the set of empty entry keys, and
            // if this key was already in the set, return an error
            if value == Self::EMPTY_VALUE && !empty_entries.insert(key) {
=======
        // This being a sparse data structure, the EMPTY_WORD is not assigned to the `BTreeMap`, so
        // entries with the empty value need additional tracking.
        let mut key_set_to_zero = BTreeSet::new();

        for (key, value) in entries {
            let old_value = tree.update_leaf(key, value)?;

            if old_value != Self::EMPTY_VALUE || key_set_to_zero.contains(&key) {
>>>>>>> 3b85fc41
                return Err(MerkleError::DuplicateValuesForIndex(key));
            }

            if value == Self::EMPTY_VALUE {
                key_set_to_zero.insert(key);
            };
        }
        Ok(tree)
    }

    /// Wrapper around [`SimpleSmt::with_leaves`] which inserts leaves at contiguous indices
    /// starting at index 0.
    pub fn with_contiguous_leaves(
        depth: u8,
        entries: impl IntoIterator<Item = Word>,
    ) -> Result<Self, MerkleError> {
        Self::with_leaves(
            depth,
            entries
                .into_iter()
                .enumerate()
                .map(|(idx, word)| (idx.try_into().expect("tree max depth is 2^8"), word)),
        )
    }

    // PUBLIC ACCESSORS
    // --------------------------------------------------------------------------------------------

    /// Returns the root of this Merkle tree.
    pub const fn root(&self) -> RpoDigest {
        self.root
    }

    /// Returns the depth of this Merkle tree.
    pub const fn depth(&self) -> u8 {
        self.depth
    }

    /// Returns a node at the specified index.
    ///
    /// # Errors
    /// Returns an error if the specified index has depth set to 0 or the depth is greater than
    /// the depth of this Merkle tree.
    pub fn get_node(&self, index: NodeIndex) -> Result<RpoDigest, MerkleError> {
        if index.is_root() {
            Err(MerkleError::DepthTooSmall(index.depth()))
        } else if index.depth() > self.depth() {
            Err(MerkleError::DepthTooBig(index.depth() as u64))
        } else if index.depth() == self.depth() {
            // the lookup in empty_hashes could fail only if empty_hashes were not built correctly
            // by the constructor as we check the depth of the lookup above.
            let leaf_pos = index.value();
            let leaf = match self.get_leaf_node(leaf_pos) {
                Some(word) => word.into(),
                None => *EmptySubtreeRoots::entry(self.depth, index.depth()),
            };
            Ok(leaf)
        } else {
            Ok(self.get_branch_node(&index).parent())
        }
    }

    /// Returns a value of the leaf at the specified index.
    ///
    /// # Errors
    /// Returns an error if the index is greater than the maximum tree capacity, that is 2^{depth}.
    pub fn get_leaf(&self, index: u64) -> Result<Word, MerkleError> {
        let index = NodeIndex::new(self.depth, index)?;
        Ok(self.get_node(index)?.into())
    }

    /// Returns a Merkle path from the node at the specified index to the root.
    ///
    /// The node itself is not included in the path.
    ///
    /// # Errors
    /// Returns an error if the specified index has depth set to 0 or the depth is greater than
    /// the depth of this Merkle tree.
    pub fn get_path(&self, mut index: NodeIndex) -> Result<MerklePath, MerkleError> {
        if index.is_root() {
            return Err(MerkleError::DepthTooSmall(index.depth()));
        } else if index.depth() > self.depth() {
            return Err(MerkleError::DepthTooBig(index.depth() as u64));
        }

        let mut path = Vec::with_capacity(index.depth() as usize);
        for _ in 0..index.depth() {
            let is_right = index.is_value_odd();
            index.move_up();
            let BranchNode { left, right } = self.get_branch_node(&index);
            let value = if is_right { left } else { right };
            path.push(value);
        }
        Ok(MerklePath::new(path))
    }

    /// Return a Merkle path from the leaf at the specified index to the root.
    ///
    /// The leaf itself is not included in the path.
    ///
    /// # Errors
    /// Returns an error if the index is greater than the maximum tree capacity, that is 2^{depth}.
    pub fn get_leaf_path(&self, index: u64) -> Result<MerklePath, MerkleError> {
        let index = NodeIndex::new(self.depth(), index)?;
        self.get_path(index)
    }

    // ITERATORS
    // --------------------------------------------------------------------------------------------

    /// Returns an iterator over the leaves of this [SimpleSmt].
    pub fn leaves(&self) -> impl Iterator<Item = (u64, &Word)> {
        self.leaves.iter().map(|(i, w)| (*i, w))
    }

    /// Returns an iterator over the inner nodes of this Merkle tree.
    pub fn inner_nodes(&self) -> impl Iterator<Item = InnerNodeInfo> + '_ {
        self.branches.values().map(|e| InnerNodeInfo {
            value: e.parent(),
            left: e.left,
            right: e.right,
        })
    }

    // STATE MUTATORS
    // --------------------------------------------------------------------------------------------

    /// Updates value of the leaf at the specified index returning the old leaf value.
    ///
    /// This also recomputes all hashes between the leaf and the root, updating the root itself.
    ///
    /// # Errors
    /// Returns an error if the index is greater than the maximum tree capacity, that is 2^{depth}.
    pub fn update_leaf(&mut self, index: u64, value: Word) -> Result<Word, MerkleError> {
        // validate the index before modifying the structure
        let mut idx = NodeIndex::new(self.depth(), index)?;

        let old_value = self.insert_leaf_node(index, value).unwrap_or(Self::EMPTY_VALUE);

        // if the old value and new value are the same, there is nothing to update
        if value == old_value {
            return Ok(value);
        }

        let mut value = RpoDigest::from(value);
        for _ in 0..idx.depth() {
            let is_right = idx.is_value_odd();
            idx.move_up();
            let BranchNode { left, right } = self.get_branch_node(&idx);
            let (left, right) = if is_right { (left, value) } else { (value, right) };
            self.insert_branch_node(idx, left, right);
            value = Rpo256::merge(&[left, right]);
        }
        self.root = value;
        Ok(old_value)
    }

    // HELPER METHODS
    // --------------------------------------------------------------------------------------------

    fn get_leaf_node(&self, key: u64) -> Option<Word> {
        self.leaves.get(&key).copied()
    }

    fn insert_leaf_node(&mut self, key: u64, node: Word) -> Option<Word> {
        self.leaves.insert(key, node)
    }

    fn get_branch_node(&self, index: &NodeIndex) -> BranchNode {
        self.branches.get(index).cloned().unwrap_or_else(|| {
            let node = EmptySubtreeRoots::entry(self.depth, index.depth() + 1);
            BranchNode { left: *node, right: *node }
        })
    }

    fn insert_branch_node(&mut self, index: NodeIndex, left: RpoDigest, right: RpoDigest) {
        let branch = BranchNode { left, right };
        self.branches.insert(index, branch);
    }
}

// BRANCH NODE
// ================================================================================================

#[derive(Debug, Default, Clone, PartialEq, Eq)]
#[cfg_attr(feature = "serde", derive(serde::Deserialize, serde::Serialize))]
struct BranchNode {
    left: RpoDigest,
    right: RpoDigest,
}

impl BranchNode {
    fn parent(&self) -> RpoDigest {
        Rpo256::merge(&[self.left, self.right])
    }
}

// TRY APPLY DIFF
// ================================================================================================
impl TryApplyDiff<RpoDigest, StoreNode> for SimpleSmt {
    type Error = MerkleError;
    type DiffType = MerkleTreeDelta;

    fn try_apply(&mut self, diff: MerkleTreeDelta) -> Result<(), MerkleError> {
        if diff.depth() != self.depth() {
            return Err(MerkleError::InvalidDepth {
                expected: self.depth(),
                provided: diff.depth(),
            });
        }

        for slot in diff.cleared_slots() {
            self.update_leaf(*slot, Self::EMPTY_VALUE)?;
        }

        for (slot, value) in diff.updated_slots() {
            self.update_leaf(*slot, *value)?;
        }

        Ok(())
    }
}<|MERGE_RESOLUTION|>--- conflicted
+++ resolved
@@ -82,10 +82,10 @@
         // passing in a vector of size 2^64 infeasible.
         let max_num_entries = 2usize.pow(tree.depth.min(63).into());
 
-<<<<<<< HEAD
-        // append leaves to the tree returning an error if a duplicate entry for the same key
-        // is found
-        let mut empty_entries = BTreeSet::new();
+        // This being a sparse data structure, the EMPTY_WORD is not assigned to the `BTreeMap`, so
+        // entries with the empty value need additional tracking.
+        let mut key_set_to_zero = BTreeSet::new();
+
         for (idx, (key, value)) in entries.into_iter().enumerate() {
             if idx >= max_num_entries {
                 return Err(MerkleError::InvalidNumEntries(max_num_entries));
@@ -93,22 +93,7 @@
 
             let old_value = tree.update_leaf(key, value)?;
 
-            if old_value != Self::EMPTY_VALUE || empty_entries.contains(&key) {
-                return Err(MerkleError::DuplicateValuesForIndex(key));
-            }
-            // if we've processed an empty entry, add the key to the set of empty entry keys, and
-            // if this key was already in the set, return an error
-            if value == Self::EMPTY_VALUE && !empty_entries.insert(key) {
-=======
-        // This being a sparse data structure, the EMPTY_WORD is not assigned to the `BTreeMap`, so
-        // entries with the empty value need additional tracking.
-        let mut key_set_to_zero = BTreeSet::new();
-
-        for (key, value) in entries {
-            let old_value = tree.update_leaf(key, value)?;
-
             if old_value != Self::EMPTY_VALUE || key_set_to_zero.contains(&key) {
->>>>>>> 3b85fc41
                 return Err(MerkleError::DuplicateValuesForIndex(key));
             }
 
