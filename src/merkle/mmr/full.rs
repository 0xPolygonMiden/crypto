//! A fully materialized Merkle mountain range (MMR).
//!
//! A MMR is a forest structure, i.e. it is an ordered set of disjoint rooted trees. The trees are
//! ordered by size, from the most to least number of leaves. Every tree is a perfect binary tree,
//! meaning a tree has all its leaves at the same depth, and every inner node has a branch-factor
//! of 2 with both children set.
//!
//! Additionally the structure only supports adding leaves to the right-most tree, the one with the
//! least number of leaves. The structure preserves the invariant that each tree has different
//! depths, i.e. as part of adding a new element to the forest the trees with same depth are
//! merged, creating a new tree with depth d+1, this process is continued until the property is
//! reestablished.
use alloc::vec::Vec;

use super::{
<<<<<<< HEAD
    super::{InnerNodeInfo, MerklePath}, bit::TrueBitPositionIterator, forest::{high_bitmask, Forest}, MmrDelta, MmrError, MmrPeaks, MmrProof, Rpo256, RpoDigest
=======
    super::{InnerNodeInfo, MerklePath},
    MmrDelta, MmrError, MmrPeaks, MmrProof, Rpo256, RpoDigest,
    bit::TrueBitPositionIterator,
    leaf_to_corresponding_tree, nodes_in_forest,
>>>>>>> b5c568eb
};

// MMR
// ===============================================================================================

/// A fully materialized Merkle Mountain Range, with every tree in the forest and all their
/// elements.
///
/// Since this is a full representation of the MMR, elements are never removed and the MMR will
/// grow roughly `O(2n)` in number of leaf elements.
#[derive(Debug, Clone)]
#[cfg_attr(feature = "serde", derive(serde::Deserialize, serde::Serialize))]
pub struct Mmr {
    /// Refer to the `forest` method documentation for details of the semantics of this value.
    pub(super) forest: Forest,

    /// Contains every element of the forest.
    ///
    /// The trees are in postorder sequential representation. This representation allows for all
    /// the elements of every tree in the forest to be stored in the same sequential buffer. It
    /// also means new elements can be added to the forest, and merging of trees is very cheap with
    /// no need to copy elements.
    pub(super) nodes: Vec<RpoDigest>,
}

impl Default for Mmr {
    fn default() -> Self {
        Self::new()
    }
}

impl Mmr {
    // CONSTRUCTORS
    // ============================================================================================

    /// Constructor for an empty `Mmr`.
    pub fn new() -> Mmr {
        Mmr { forest: Forest::empty(), nodes: Vec::new() }
    }

    // ACCESSORS
    // ============================================================================================

    /// Returns the MMR forest representation.
    ///
    /// The forest value has the following interpretations:
    /// - its value is the number of elements in the forest
    /// - bit count corresponds to the number of trees in the forest
    /// - each true bit position determines the depth of a tree in the forest
    pub const fn forest(&self) -> Forest {
        self.forest
    }

    // FUNCTIONALITY
    // ============================================================================================

    /// Returns an [MmrProof] for the leaf at the specified position.
    ///
    /// Note: The leaf position is the 0-indexed number corresponding to the order the leaves were
    /// added, this corresponds to the MMR size _prior_ to adding the element. So the 1st element
    /// has position 0, the second position 1, and so on.
    ///
    /// # Errors
    /// Returns an error if the specified leaf position is out of bounds for this MMR.
    pub fn open(&self, pos: usize) -> Result<MmrProof, MmrError> {
        self.open_at(pos, self.forest)
    }

    /// Returns an [MmrProof] for the leaf at the specified position using the state of the MMR
    /// at the specified `forest`.
    ///
    /// Note: The leaf position is the 0-indexed number corresponding to the order the leaves were
    /// added, this corresponds to the MMR size _prior_ to adding the element. So the 1st element
    /// has position 0, the second position 1, and so on.
    ///
    /// # Errors
    /// Returns an error if:
    /// - The specified leaf position is out of bounds for this MMR.
    /// - The specified `forest` value is not valid for this MMR.
    pub fn open_at(&self, pos: usize, forest: Forest) -> Result<MmrProof, MmrError> {
        // find the target tree responsible for the MMR position
        let tree_bit = forest.leaf_to_corresponding_tree(pos).ok_or(MmrError::PositionNotFound(pos))?;

        // isolate the trees before the target
        let forest_before = forest & high_bitmask(tree_bit + 1);
        let index_offset = forest_before.num_nodes();

        // update the value position from global to the target tree
        let relative_pos = pos - forest_before.num_leaves();

        // collect the path and the final index of the target value
        let (_, path) = self.collect_merkle_path_and_value(tree_bit, relative_pos, index_offset);

        Ok(MmrProof {
            forest,
            position: pos,
            merkle_path: MerklePath::new(path),
        })
    }

    /// Returns the leaf value at position `pos`.
    ///
    /// Note: The leaf position is the 0-indexed number corresponding to the order the leaves were
    /// added, this corresponds to the MMR size _prior_ to adding the element. So the 1st element
    /// has position 0, the second position 1, and so on.
    pub fn get(&self, pos: usize) -> Result<RpoDigest, MmrError> {
        // find the target tree responsible for the MMR position
        let tree_bit = self.forest.leaf_to_corresponding_tree(pos).ok_or(MmrError::PositionNotFound(pos))?;

        // isolate the trees before the target
        let forest_before = self.forest & high_bitmask(tree_bit + 1);
        let index_offset = forest_before.num_nodes();

        // update the value position from global to the target tree
        let relative_pos = pos - forest_before.num_leaves();

        // collect the path and the final index of the target value
        let (value, _) = self.collect_merkle_path_and_value(tree_bit, relative_pos, index_offset);

        Ok(value)
    }

    /// Adds a new element to the MMR.
    pub fn add(&mut self, el: RpoDigest) {
        // Note: every node is also a tree of size 1, adding an element to the forest creates a new
        // rooted-tree of size 1. This may temporarily break the invariant that every tree in the
        // forest has different sizes, the loop below will eagerly merge trees of same size and
        // restore the invariant.
        self.nodes.push(el);

        let mut left_offset = self.nodes.len().saturating_sub(2);
        let mut right = el;
        let mut left_tree = 1;
        while !(self.forest & Forest::with_leaves(left_tree)).is_empty() {
            right = Rpo256::merge(&[self.nodes[left_offset], right]);
            self.nodes.push(right);

            left_offset = left_offset.saturating_sub(Forest::with_leaves(left_tree).num_nodes());
            left_tree <<= 1;
        }

        self.forest.add_leaf();
    }

    /// Returns the current peaks of the MMR.
    pub fn peaks(&self) -> MmrPeaks {
        self.peaks_at(self.forest).expect("failed to get peaks at current forest")
    }

    /// Returns the peaks of the MMR at the state specified by `forest`.
    ///
    /// # Errors
    /// Returns an error if the specified `forest` value is not valid for this MMR.
    pub fn peaks_at(&self, forest: Forest) -> Result<MmrPeaks, MmrError> {
        if forest > self.forest {
            return Err(MmrError::InvalidPeaks(format!(
                "requested forest {forest} exceeds current forest {}",
                self.forest
            )));
        }

        let peaks: Vec<RpoDigest> = TrueBitPositionIterator::new(forest)
            .rev()
            .map(|tree| tree.num_nodes())
            .scan(0, |offset, el| {
                *offset += el;
                Some(*offset)
            })
            .map(|offset| self.nodes[offset - 1])
            .collect();

        // Safety: the invariant is maintained by the [Mmr]
        let peaks = MmrPeaks::new(forest, peaks).unwrap();

        Ok(peaks)
    }

    /// Compute the required update to `original_forest`.
    ///
    /// The result is a packed sequence of the authentication elements required to update the trees
    /// that have been merged together, followed by the new peaks of the [Mmr].
    pub fn get_delta(&self, from_forest: Forest, to_forest: Forest) -> Result<MmrDelta, MmrError> {
        if to_forest > self.forest || from_forest > to_forest {
            return Err(MmrError::InvalidPeaks(format!(
                "to_forest {to_forest} exceeds the current forest {} or from_forest {from_forest} exceeds to_forest",
                self.forest
            )));
        }

        if from_forest == to_forest {
            return Ok(MmrDelta { forest: to_forest, data: Vec::new() });
        }

        let mut result = Vec::new();

        // Find the largest tree in this [Mmr] which is new to `from_forest`.
        let candidate_trees = to_forest ^ from_forest;  // xor remains the best description of the op
        let mut new_high = candidate_trees.highest_tree(); // TODO: largest tree (in number of leaves)

        // Collect authentication nodes used for tree merges
        // ----------------------------------------------------------------------------------------

        // Find the trees from `from_forest` that have been merged into `new_high`.
        let mut merges = from_forest & new_high.all_smaller_trees();

        // Find the peaks that are common to `from_forest` and this [Mmr]
        let common_trees = from_forest ^ merges; // alternatively: from_forest & !(new_high - 1)

        if !merges.is_empty() {
            // Skip the smallest trees unknown to `from_forest`.
            let mut target = merges.smallest_tree();

            // Collect siblings required to computed the merged tree's peak
            while target < new_high {
                // Computes the offset to the smallest know peak
                // - common_trees: peaks unchanged in the current update, target comes after these.
                // - merges: peaks that have not been merged so far, target comes after these.
                // - target: tree from which to load the sibling. On the first iteration this is a
                //   value known by the partial mmr, on subsequent iterations this value is to be
                //   computed from the known peaks and provided authentication nodes.
                let known = (common_trees | merges | target).num_nodes();
                let sibling = target.num_nodes();
                result.push(self.nodes[known + sibling - 1]);

                // Update the target and account for tree merges
                target <<= 1;
                while !(merges & target).is_empty() {
                    target <<= 1;
                }
                // Remove the merges done so far
                merges ^= merges & target.all_smaller_trees();
            }
        } else {
            // The new high tree may not be the result of any merges, if it is smaller than all the
            // trees of `from_forest`.
            new_high = Forest::empty();
        }

        // Collect the new [Mmr] peaks
        // ----------------------------------------------------------------------------------------

        let mut new_peaks = to_forest ^ common_trees ^ new_high;
        let old_peaks = to_forest ^ new_peaks;
        let mut offset = old_peaks.num_nodes();
        while !new_peaks.is_empty() {
            let target = new_peaks.highest_tree();
            offset += target.num_nodes();
            result.push(self.nodes[offset - 1]);
            new_peaks ^= target;
        }

        Ok(MmrDelta { forest: to_forest, data: result })
    }

    /// An iterator over inner nodes in the MMR. The order of iteration is unspecified.
    pub fn inner_nodes(&self) -> MmrNodes {
        MmrNodes {
            mmr: self,
            forest: 0,
            last_right: 0,
            index: 0,
        }
    }

    // UTILITIES
    // ============================================================================================

    /// Internal function used to collect the Merkle path of a value.
    ///
    /// The arguments are relative to the target tree. To compute the opening of the second leaf
    /// for a tree with depth 2 in the forest `0b110`:
    ///
    /// - `tree_bit`: Depth of the target tree, e.g. 2 for the smallest tree.
    /// - `relative_pos`: 0-indexed leaf position in the target tree, e.g. 1 for the second leaf.
    /// - `index_offset`: Node count prior to the target tree, e.g. 7 for the tree of depth 3.
    fn collect_merkle_path_and_value(
        &self,
        tree_bit: u32,
        relative_pos: usize,
        index_offset: usize,
    ) -> (RpoDigest, Vec<RpoDigest>) {
        // see documentation of `leaf_to_corresponding_tree` for details
        let tree_depth = (tree_bit + 1) as usize;
        let mut path = Vec::with_capacity(tree_depth);

        // The tree walk below goes from the root to the leaf, compute the root index to start
        let mut forest_target: usize = 1usize << tree_bit;
        let mut index = Forest::with_leaves(forest_target).num_nodes() - 1;

        // Loop until the leaf is reached
        while forest_target > 1 {
            // Update the depth of the tree to correspond to a subtree
            forest_target >>= 1;

            // compute the indices of the right and left subtrees based on the post-order
            let right_offset = index - 1;
            let left_offset = right_offset - Forest::with_leaves(forest_target).num_nodes();

            let left_or_right = relative_pos & forest_target;
            let sibling = if left_or_right != 0 {
                // going down the right subtree, the right child becomes the new root
                index = right_offset;
                // and the left child is the authentication
                self.nodes[index_offset + left_offset]
            } else {
                index = left_offset;
                self.nodes[index_offset + right_offset]
            };

            path.push(sibling);
        }

        debug_assert!(path.len() == tree_depth - 1);

        // the rest of the codebase has the elements going from leaf to root, adjust it here for
        // easy of use/consistency sake
        path.reverse();

        let value = self.nodes[index_offset + index];
        (value, path)
    }
}

// CONVERSIONS
// ================================================================================================

impl<T> From<T> for Mmr
where
    T: IntoIterator<Item = RpoDigest>,
{
    fn from(values: T) -> Self {
        let mut mmr = Mmr::new();
        for v in values {
            mmr.add(v)
        }
        mmr
    }
}

// ITERATOR
// ===============================================================================================

/// Yields inner nodes of the [Mmr].
pub struct MmrNodes<'a> {
    /// [Mmr] being yielded, when its `forest` value is matched, the iterations is finished.
    mmr: &'a Mmr,
    /// Keeps track of the left nodes yielded so far waiting for a right pair, this matches the
    /// semantics of the [Mmr]'s forest attribute, since that too works as a buffer of left nodes
    /// waiting for a pair to be hashed together.
    forest: usize,
    /// Keeps track of the last right node yielded, after this value is set, the next iteration
    /// will be its parent with its corresponding left node that has been yield already.
    last_right: usize,
    /// The current index in the `nodes` vector.
    index: usize,
}

impl Iterator for MmrNodes<'_> {
    type Item = InnerNodeInfo;

    fn next(&mut self) -> Option<Self::Item> {
        debug_assert!(self.last_right.count_ones() <= 1, "last_right tracks zero or one element");

        // only parent nodes are emitted, remove the single node tree from the forest
        let target = self.mmr.forest.odd_leaf_removed().num_leaves();

        if self.forest < target {
            if self.last_right == 0 {
                // yield the left leaf
                debug_assert!(self.last_right == 0, "left must be before right");
                self.forest |= 1;
                self.index += 1;

                // yield the right leaf
                debug_assert!((self.forest & 1) == 1, "right must be after left");
                self.last_right |= 1;
                self.index += 1;
            };

            debug_assert!(
                self.forest & self.last_right != 0,
                "parent requires both a left and right",
            );

            // compute the number of nodes in the right tree, this is the offset to the
            // previous left parent
            let right_nodes = Forest::with_leaves(self.last_right).num_nodes();
            // the next parent position is one above the position of the pair
            let parent = self.last_right << 1;

            // the left node has been paired and the current parent yielded, removed it from the
            // forest
            self.forest ^= self.last_right;
            if self.forest & parent == 0 {
                // this iteration yielded the left parent node
                debug_assert!(self.forest & 1 == 0, "next iteration yields a left leaf");
                self.last_right = 0;
                self.forest ^= parent;
            } else {
                // the left node of the parent level has been yielded already, this iteration
                // was the right parent. Next iteration yields their parent.
                self.last_right = parent;
            }

            // yields a parent
            let value = self.mmr.nodes[self.index];
            let right = self.mmr.nodes[self.index - 1];
            let left = self.mmr.nodes[self.index - 1 - right_nodes];
            self.index += 1;
            let node = InnerNodeInfo { value, left, right };

            Some(node)
        } else {
            None
        }
    }
<<<<<<< HEAD
=======
}

// UTILITIES
// ===============================================================================================

/// Return a bitmask for the bits including and above the given position.
pub(crate) const fn high_bitmask(bit: u32) -> usize {
    if bit > usize::BITS - 1 { 0 } else { usize::MAX << bit }
>>>>>>> b5c568eb
}<|MERGE_RESOLUTION|>--- conflicted
+++ resolved
@@ -13,14 +13,7 @@
 use alloc::vec::Vec;
 
 use super::{
-<<<<<<< HEAD
     super::{InnerNodeInfo, MerklePath}, bit::TrueBitPositionIterator, forest::{high_bitmask, Forest}, MmrDelta, MmrError, MmrPeaks, MmrProof, Rpo256, RpoDigest
-=======
-    super::{InnerNodeInfo, MerklePath},
-    MmrDelta, MmrError, MmrPeaks, MmrProof, Rpo256, RpoDigest,
-    bit::TrueBitPositionIterator,
-    leaf_to_corresponding_tree, nodes_in_forest,
->>>>>>> b5c568eb
 };
 
 // MMR
@@ -437,15 +430,4 @@
             None
         }
     }
-<<<<<<< HEAD
-=======
-}
-
-// UTILITIES
-// ===============================================================================================
-
-/// Return a bitmask for the bits including and above the given position.
-pub(crate) const fn high_bitmask(bit: u32) -> usize {
-    if bit > usize::BITS - 1 { 0 } else { usize::MAX << bit }
->>>>>>> b5c568eb
 }