--- conflicted
+++ resolved
@@ -145,13 +145,9 @@
         self.state[RATE_START] += nonce;
         Rpo256::apply_permutation(&mut self.state);
 
-<<<<<<< HEAD
-        // reset the buffer
-=======
         // reset the buffer and move the next random element pointer to the second rate element.
         // this is done as the first rate element will be "biased" via the provided `nonce` to
         // contain some number of leading zeros.
->>>>>>> c64f43b2
         self.current = RATE_START + 1;
 
         // determine how many bits are needed to represent valid values in the domain
